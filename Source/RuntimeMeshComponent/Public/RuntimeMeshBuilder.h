// Copyright 2016 Chris Conway (Koderz). All Rights Reserved.

#pragma once

#include "RuntimeMeshComponent.h"

//////////////////////////////////////////////////////////////////////////
//	This is a work in progress, it's functional, but could use some improvement
//////////////////////////////////////////////////////////////////////////

class IRuntimeMeshVerticesBuilder
{
public:
	IRuntimeMeshVerticesBuilder() { }
	IRuntimeMeshVerticesBuilder(const IRuntimeMeshVerticesBuilder& Other) = delete;
	IRuntimeMeshVerticesBuilder& operator=(const IRuntimeMeshVerticesBuilder& Other) = delete;
	virtual ~IRuntimeMeshVerticesBuilder() { }


	virtual bool HasPositionComponent() const = 0;
	virtual bool HasNormalComponent() const = 0;
	virtual bool HasTangentComponent() const = 0;
	virtual bool HasColorComponent() const = 0;
	virtual bool HasUVComponent(int32 Index) const = 0;
	virtual bool HasHighPrecisionNormals() const = 0;
	virtual bool HasHighPrecisionUVs() const = 0;

	virtual void SetPosition(const FVector& InPosition) = 0;
	virtual void SetNormal(const FVector4& InNormal) = 0;
	virtual void SetTangent(const FVector& InTangent) = 0;
	virtual void SetColor(const FColor& InColor) = 0;
	virtual void SetUV(int32 Index, const FVector2D& InUV) = 0;

	virtual void SetPosition(int32 VertexIndex, const FVector& InPosition) = 0;
	virtual void SetNormal(int32 VertexIndex, const FVector4& InNormal) = 0;
	virtual void SetTangent(int32 VertexIndex, const FVector& InTangent) = 0;
	virtual void SetColor(int32 VertexIndex, const FColor& InColor) = 0;
	virtual void SetUV(int32 VertexIndex, int32 Index, const FVector2D& InUV) = 0;
	
	void SetTangents(const FVector& InTangentX, const FVector& InTangentY, const FVector& InTangentZ)
	{
		SetNormal(FVector4(InTangentZ, GetBasisDeterminantSign(InTangentX, InTangentY, InTangentZ)));
		SetTangent(InTangentX);
	}
	void SetTangents(int32 VertexIndex, const FVector& InTangentX, const FVector& InTangentY, const FVector& InTangentZ)
	{
		Seek(VertexIndex);
		SetNormal(FVector4(InTangentZ, GetBasisDeterminantSign(InTangentX, InTangentY, InTangentZ)));
		SetTangent(InTangentX);
	}

	virtual FVector GetPosition() const = 0;
	virtual FVector4 GetNormal() const = 0;
	virtual FVector GetTangent() const = 0;
	virtual FColor GetColor() const = 0;
	virtual FVector2D GetUV(int32 Index) const = 0;

	virtual FVector GetPosition(int32 VertexIndex) const = 0;
	virtual FVector4 GetNormal(int32 VertexIndex) const = 0;
	virtual FVector GetTangent(int32 VertexIndex) const = 0;
	virtual FColor GetColor(int32 VertexIndex) const = 0;
	virtual FVector2D GetUV(int32 VertexIndex, int32 Index) const = 0;

	virtual int32 Length() const = 0;
	virtual void Seek(int32 Position) const = 0;
	virtual int32 MoveNext() const = 0;
	virtual int32 MoveNextOrAdd() = 0;

	virtual void Reset() = 0;
};


template<typename VertexType>
class FRuntimeMeshPackedVerticesBuilder : public IRuntimeMeshVerticesBuilder
{
private:
	TArray<VertexType>* Vertices;
	TArray<FVector>* Positions;
	int32 CurrentPosition;
	bool bOwnsVertexArray;
public:

<<<<<<< HEAD
	FRuntimeMeshPackedVerticesBuilder(bool bWantsSeparatePositions = false)
		: bOwnsVertexArray(true), Vertices(new TArray<VertexType>())
		, Positions(bWantsSeparatePositions? new TArray<FVector>() : nullptr), CurrentPosition(-1)
	{ }
	FRuntimeMeshPackedVerticesBuilder(TArray<VertexType>* InVertices, TArray<FVector>* InPositions = nullptr)
		: bOwnsVertexArray(false), Vertices(InVertices), Positions(InPositions), CurrentPosition(-1)
=======
	FRuntimeMeshPackedVerticesBuilder()
		: Vertices(new TArray<VertexType>()), CurrentPosition(-1), bOwnsVertexArray(true)
	{ }
	FRuntimeMeshPackedVerticesBuilder(TArray<VertexType>* InVertices)
		: Vertices(InVertices), CurrentPosition(-1), bOwnsVertexArray(false)
>>>>>>> c4b3b16c
	{ }
	FRuntimeMeshPackedVerticesBuilder(const FRuntimeMeshPackedVerticesBuilder& Other) = delete;
	FRuntimeMeshPackedVerticesBuilder& operator=(const FRuntimeMeshPackedVerticesBuilder& Other) = delete;
	virtual ~FRuntimeMeshPackedVerticesBuilder() override
	{
		if (bOwnsVertexArray)
		{
			delete Vertices;

			if (Positions)
			{
				delete Positions;
			}
		}
	}


	virtual bool HasPositionComponent() const override { return Positions != nullptr || FRuntimeMeshVertexTraits<VertexType>::HasPosition; }
	virtual bool HasNormalComponent() const override { return FRuntimeMeshVertexTraits<VertexType>::HasNormal; }
	virtual bool HasTangentComponent() const override { return FRuntimeMeshVertexTraits<VertexType>::HasTangent; }
	virtual bool HasColorComponent() const override { return FRuntimeMeshVertexTraits<VertexType>::HasColor; }
	virtual bool HasUVComponent(int32 Index) const override
	{
		switch (Index)
		{
		case 0:
			return FRuntimeMeshVertexTraits<VertexType>::HasUV0;
		case 1:
			return FRuntimeMeshVertexTraits<VertexType>::HasUV1;
		case 2:
			return FRuntimeMeshVertexTraits<VertexType>::HasUV2;
		case 3:
			return FRuntimeMeshVertexTraits<VertexType>::HasUV3;
		case 4:
			return FRuntimeMeshVertexTraits<VertexType>::HasUV4;
		case 5:
			return FRuntimeMeshVertexTraits<VertexType>::HasUV5;
		case 6:
			return FRuntimeMeshVertexTraits<VertexType>::HasUV6;
		case 7:
			return FRuntimeMeshVertexTraits<VertexType>::HasUV7;
		}
		return false;
	}
	virtual bool HasHighPrecisionNormals() const override { return FRuntimeMeshVertexTraits<VertexType>::HasHighPrecisionNormals; }
	virtual bool HasHighPrecisionUVs() const override { return FRuntimeMeshVertexTraits<VertexType>::HasHighPrecisionUVs; }

	virtual void SetPosition(const FVector& InPosition) override 
	{ 
		if (Positions)
		{
			(*Positions)[CurrentPosition] = InPosition;
		}
		else
		{
			SetPositionInternal<VertexType>((*Vertices)[CurrentPosition], InPosition);
		}		
	}
	virtual void SetNormal(const FVector4& InNormal) override { SetNormalInternal<VertexType>((*Vertices)[CurrentPosition], InNormal); }
	virtual void SetTangent(const FVector& InTangent) override { SetTangentInternal<VertexType>((*Vertices)[CurrentPosition], InTangent); }
	virtual void SetColor(const FColor& InColor) override { SetColorInternal<VertexType>((*Vertices)[CurrentPosition], InColor); }
	virtual void SetUV(int32 Index, const FVector2D& InUV)
	{
		switch (Index)
		{
		case 0:
			SetUV0Internal<VertexType>((*Vertices)[CurrentPosition], InUV);
			return;
		case 1:
			SetUV1Internal<VertexType>((*Vertices)[CurrentPosition], InUV);
			return;
		case 2:
			SetUV2Internal<VertexType>((*Vertices)[CurrentPosition], InUV);
			return;
		case 3:
			SetUV3Internal<VertexType>((*Vertices)[CurrentPosition], InUV);
			return;
		case 4:
			SetUV4Internal<VertexType>((*Vertices)[CurrentPosition], InUV);
			return;
		case 5:
			SetUV5Internal<VertexType>((*Vertices)[CurrentPosition], InUV);
			return;
		case 6:
			SetUV6Internal<VertexType>((*Vertices)[CurrentPosition], InUV);
			return;
		case 7:
			SetUV7Internal<VertexType>((*Vertices)[CurrentPosition], InUV);
			return;
		}
	}


	virtual void SetPosition(int32 VertexIndex, const FVector& InPosition) override
	{
		Seek(VertexIndex);
		if (Positions)
		{
			(*Positions)[CurrentPosition] = InPosition;
		}
		else
		{
			SetPositionInternal<VertexType>((*Vertices)[CurrentPosition], InPosition);
		}
	}
	virtual void SetNormal(int32 VertexIndex, const FVector4& InNormal) override { Seek(VertexIndex); SetNormalInternal<VertexType>((*Vertices)[CurrentPosition], InNormal); }
	virtual void SetTangent(int32 VertexIndex, const FVector& InTangent) override { Seek(VertexIndex); SetTangentInternal<VertexType>((*Vertices)[CurrentPosition], InTangent); }
	virtual void SetColor(int32 VertexIndex, const FColor& InColor) override { Seek(VertexIndex); SetColorInternal<VertexType>((*Vertices)[CurrentPosition], InColor); }
	virtual void SetUV(int32 VertexIndex, int32 Index, const FVector2D& InUV)
	{
		Seek(VertexIndex);
		switch (Index)
		{
		case 0:
			SetUV0Internal<VertexType>((*Vertices)[CurrentPosition], InUV);
			return;
		case 1:
			SetUV1Internal<VertexType>((*Vertices)[CurrentPosition], InUV);
			return;
		case 2:
			SetUV2Internal<VertexType>((*Vertices)[CurrentPosition], InUV);
			return;
		case 3:
			SetUV3Internal<VertexType>((*Vertices)[CurrentPosition], InUV);
			return;
		case 4:
			SetUV4Internal<VertexType>((*Vertices)[CurrentPosition], InUV);
			return;
		case 5:
			SetUV5Internal<VertexType>((*Vertices)[CurrentPosition], InUV);
			return;
		case 6:
			SetUV6Internal<VertexType>((*Vertices)[CurrentPosition], InUV);
			return;
		case 7:
			SetUV7Internal<VertexType>((*Vertices)[CurrentPosition], InUV);
			return;
		}
	}


	virtual FVector GetPosition() const override 
	{ 
		if (Positions)
		{
			return (*Positions)[CurrentPosition];
		}
		else
		{
			return GetPositionInternal<VertexType>((*Vertices)[CurrentPosition]);
		}
	}
	virtual FVector4 GetNormal() const override { return GetNormalInternal<VertexType>((*Vertices)[CurrentPosition]); }
	virtual FVector GetTangent() const override { return GetTangentInternal<VertexType>((*Vertices)[CurrentPosition]); }
	virtual FColor GetColor() const override { return GetColorInternal<VertexType>((*Vertices)[CurrentPosition]); }
	virtual FVector2D GetUV(int32 Index) const override
	{
		switch (Index)
		{
		case 0:
			return GetUV0Internal<VertexType>((*Vertices)[CurrentPosition]);
		case 1:
			return GetUV1Internal<VertexType>((*Vertices)[CurrentPosition]);
		case 2:
			return GetUV2Internal<VertexType>((*Vertices)[CurrentPosition]);
		case 3:
			return GetUV3Internal<VertexType>((*Vertices)[CurrentPosition]);
		case 4:
			return GetUV4Internal<VertexType>((*Vertices)[CurrentPosition]);
		case 5:
			return GetUV5Internal<VertexType>((*Vertices)[CurrentPosition]);
		case 6:
			return GetUV6Internal<VertexType>((*Vertices)[CurrentPosition]);
		case 7:
			return GetUV7Internal<VertexType>((*Vertices)[CurrentPosition]);
		}
		return FVector2D::ZeroVector;
	}


	virtual FVector GetPosition(int32 VertexIndex) const override
	{
		Seek(VertexIndex);
		if (Positions)
		{
			return (*Positions)[CurrentPosition];
		}
		else
		{
			return GetPositionInternal<VertexType>((*Vertices)[CurrentPosition]);
		}
	}
	virtual FVector4 GetNormal(int32 VertexIndex) const override { Seek(VertexIndex); return GetNormalInternal<VertexType>((*Vertices)[CurrentPosition]); }
	virtual FVector GetTangent(int32 VertexIndex) const override { Seek(VertexIndex); return GetTangentInternal<VertexType>((*Vertices)[CurrentPosition]); }
	virtual FColor GetColor(int32 VertexIndex) const override { Seek(VertexIndex); return GetColorInternal<VertexType>((*Vertices)[CurrentPosition]); }
	virtual FVector2D GetUV(int32 VertexIndex, int32 Index) const override
	{
		Seek(VertexIndex);
		switch (Index)
		{
		case 0:
			return GetUV0Internal<VertexType>((*Vertices)[CurrentPosition]);
		case 1:
			return GetUV1Internal<VertexType>((*Vertices)[CurrentPosition]);
		case 2:
			return GetUV2Internal<VertexType>((*Vertices)[CurrentPosition]);
		case 3:
			return GetUV3Internal<VertexType>((*Vertices)[CurrentPosition]);
		case 4:
			return GetUV4Internal<VertexType>((*Vertices)[CurrentPosition]);
		case 5:
			return GetUV5Internal<VertexType>((*Vertices)[CurrentPosition]);
		case 6:
			return GetUV6Internal<VertexType>((*Vertices)[CurrentPosition]);
		case 7:
			return GetUV7Internal<VertexType>((*Vertices)[CurrentPosition]);
		}
		return FVector2D::ZeroVector;
	}

	virtual int32 Length() const override { return Vertices->Num(); }
	virtual void Seek(int32 Position) const override 
	{ 
		const_cast<FRuntimeMeshPackedVerticesBuilder<VertexType>*>(this)->CurrentPosition = Position;
	}
	virtual int32 MoveNext() const override
	{
		return ++const_cast<FRuntimeMeshPackedVerticesBuilder<VertexType>*>(this)->CurrentPosition;
	}
	virtual int32 MoveNextOrAdd() override
	{
		CurrentPosition++;
		if (CurrentPosition >= Vertices->Num())
		{
			Vertices->SetNumZeroed(CurrentPosition + 1, false);
			if (Positions)
			{
				Positions->SetNumZeroed(CurrentPosition + 1, false);
			}
		}
		return CurrentPosition;
	}

	virtual void Reset() override
	{
		Vertices->Reset();
		if (Positions)
		{
			Positions->Reset();
		}
		CurrentPosition = -1;
	}

	TArray<VertexType>* GetVertices()
	{
		return Vertices;
	}

	TArray<FVector>* GetPositions()
	{
		return Positions;
	}


private:
	template<typename Type>
	static typename TEnableIf<FRuntimeMeshVertexTraits<Type>::HasPosition>::Type SetPositionInternal(Type& Vertex, const FVector& Position)
	{
		Vertex.Position = Position;
	}
	template<typename Type>
	static typename TEnableIf<!FRuntimeMeshVertexTraits<Type>::HasPosition>::Type SetPositionInternal(Type& Vertex, const FVector& Position)
	{

	}	
	template<typename Type>
	static typename TEnableIf<FRuntimeMeshVertexTraits<Type>::HasPosition, FVector>::Type GetPositionInternal(const Type& Vertex)
	{
		return Vertex.Position;
	}
	template<typename Type>
	static typename TEnableIf<!FRuntimeMeshVertexTraits<Type>::HasPosition, FVector>::Type GetPositionInternal(const Type& Vertex)
	{
		return FVector::ZeroVector;
	}


	template<typename Type>
	static typename TEnableIf<FRuntimeMeshVertexTraits<Type>::HasNormal>::Type SetNormalInternal(Type& Vertex, const FVector4& Normal)
	{
		Vertex.Normal = Normal;
	}
	template<typename Type>
	static typename TEnableIf<!FRuntimeMeshVertexTraits<Type>::HasNormal>::Type SetNormalInternal(Type& Vertex, const FVector4& Normal)
	{

	}
	template<typename Type>
	static typename TEnableIf<FRuntimeMeshVertexTraits<Type>::HasNormal, FVector4>::Type GetNormalInternal(const Type& Vertex)
	{
		return Vertex.Normal;
	}
	template<typename Type>
	static typename TEnableIf<!FRuntimeMeshVertexTraits<Type>::HasNormal, FVector4>::Type GetNormalInternal(const Type& Vertex)
	{
		return FVector::ZeroVector;
	}


	template<typename Type>
	static typename TEnableIf<FRuntimeMeshVertexTraits<Type>::HasTangent>::Type SetTangentInternal(Type& Vertex, const FVector4& Tangent)
	{
		Vertex.Tangent = Tangent;
	}
	template<typename Type>
	static typename TEnableIf<!FRuntimeMeshVertexTraits<Type>::HasTangent>::Type SetTangentInternal(Type& Vertex, const FVector4& Tangent)
	{

	}
	template<typename Type>
	static typename TEnableIf<FRuntimeMeshVertexTraits<Type>::HasTangent, FVector4>::Type GetTangentInternal(const Type& Vertex)
	{
		return Vertex.Tangent;
	}
	template<typename Type>
	static typename TEnableIf<!FRuntimeMeshVertexTraits<Type>::HasTangent, FVector4>::Type GetTangentInternal(const Type& Vertex)
	{
		return FVector::ZeroVector;
	}


	template<typename Type>
	static typename TEnableIf<FRuntimeMeshVertexTraits<Type>::HasColor>::Type SetColorInternal(Type& Vertex, const FColor& Color)
	{
		Vertex.Color = Color;
	}
	template<typename Type>
	static typename TEnableIf<!FRuntimeMeshVertexTraits<Type>::HasColor>::Type SetColorInternal(Type& Vertex, const FColor& Color)
	{

	}
	template<typename Type>
	static typename TEnableIf<FRuntimeMeshVertexTraits<Type>::HasColor, FColor>::Type GetColorInternal(const Type& Vertex)
	{
		return Vertex.Color;
	}
	template<typename Type>
	static typename TEnableIf<!FRuntimeMeshVertexTraits<Type>::HasColor, FColor>::Type GetColorInternal(const Type& Vertex)
	{
		return FColor::Transparent;
	}



#define CreateUVChannelGetSetPair(Index)																											\
	template<typename Type>																															\
	static typename TEnableIf<FRuntimeMeshVertexTraits<Type>::HasUV##Index>::Type SetUV##Index##Internal(Type& Vertex, const FVector2D& UV##Index)			\
	{																																				\
		Vertex.UV##Index = UV##Index;																												\
	}																																				\
	template<typename Type>																															\
	static typename TEnableIf<!FRuntimeMeshVertexTraits<Type>::HasUV##Index>::Type SetUV##Index##Internal(Type& Vertex, const FVector2D& UV##Index)			\
	{																																				\
	}																																				\
	template<typename Type>																															\
	static typename TEnableIf<FRuntimeMeshVertexTraits<Type>::HasUV##Index, FVector2D>::Type GetUV##Index##Internal(const Type& Vertex)						\
	{																																				\
		return Vertex.UV##Index;																													\
	}																																				\
	template<typename Type>																															\
	static typename TEnableIf<!FRuntimeMeshVertexTraits<Type>::HasUV##Index, FVector2D>::Type GetUV##Index##Internal(const Type& Vertex)					\
	{																																				\
		return FVector2D::ZeroVector;																												\
	}																																				


CreateUVChannelGetSetPair(0);
CreateUVChannelGetSetPair(1);
CreateUVChannelGetSetPair(2);
CreateUVChannelGetSetPair(3);
CreateUVChannelGetSetPair(4);
CreateUVChannelGetSetPair(5);
CreateUVChannelGetSetPair(6);
CreateUVChannelGetSetPair(7);


#undef CreateUVChannelGetSetPair
};

class FRuntimeMeshComponentVerticesBuilder : public IRuntimeMeshVerticesBuilder
{
private:
	TArray<FVector>* Positions;
	TArray<FVector>* Normals;
	TArray<FRuntimeMeshTangent>* Tangents;
	TArray<FColor>* Colors;
	TArray<FVector2D>* UV0s;
	TArray<FVector2D>* UV1s;
	int32 CurrentPosition;
	bool bOwnsBuffers;
public:

	FRuntimeMeshComponentVerticesBuilder(bool bInWantsNormal, bool bInWantsTangent, bool bInWantsColor, bool bInWantsUV0, bool bInWantsUV1)
    	: Positions(new TArray<FVector>())
		, Normals(bInWantsNormal ? new TArray<FVector>() : nullptr)
		, Tangents(bInWantsTangent ? new TArray<FRuntimeMeshTangent>() : nullptr)
		, Colors(bInWantsColor ? new TArray<FColor>() : nullptr)
		, UV0s(bInWantsUV0 ? new TArray<FVector2D>() : nullptr)
		, UV1s(bInWantsUV1 ? new TArray<FVector2D>() : nullptr)
	    , CurrentPosition(-1)
    	, bOwnsBuffers(true)
	{ }
	FRuntimeMeshComponentVerticesBuilder(TArray<FVector>* InPositions, TArray<FVector>* InNormals, TArray<FRuntimeMeshTangent>* InTangents,
<<<<<<< HEAD
		TArray<FColor>* InColors, TArray<FVector2D>* InUV0s, TArray<FVector2D>* InUV1s = nullptr)
		: bOwnsBuffers(false)
		, CurrentPosition(-1)
		, Positions(InPositions)
=======
		TArray<FColor>* InColors, TArray<FVector2D>* InUV0s, TArray<FVector2D>* InUV1s)
		: Positions(InPositions)
>>>>>>> c4b3b16c
		, Normals(InNormals)
		, Tangents(InTangents)
		, Colors(InColors)
		, UV0s(InUV0s)
		, UV1s(InUV1s)
	    , CurrentPosition(-1)
	    , bOwnsBuffers(false)
	{ }
	FRuntimeMeshComponentVerticesBuilder(const FRuntimeMeshComponentVerticesBuilder& Other) = delete;
	FRuntimeMeshComponentVerticesBuilder& operator=(const FRuntimeMeshComponentVerticesBuilder& Other) = delete;
	virtual ~FRuntimeMeshComponentVerticesBuilder() override
	{
		if (bOwnsBuffers)
		{			
			if (Positions) delete Positions;
			if (Normals) delete Normals;
			if (Tangents) delete Tangents;
			if (Colors) delete Colors;
			if (UV0s) delete UV0s;
			if (UV1s) delete UV1s;
		}
	}


	virtual bool HasPositionComponent() const override { return Positions != nullptr; }
	virtual bool HasNormalComponent() const override { return Normals != nullptr; }
	virtual bool HasTangentComponent() const override { return Tangents != nullptr; }
	virtual bool HasColorComponent() const override { return Colors != nullptr; }
	virtual bool HasUVComponent(int32 Index) const override
	{
		switch (Index)
		{
		case 0:
			return UV0s != nullptr;
		case 1:
			return UV1s != nullptr;
		default:
			return false;
		}
	}
	virtual bool HasHighPrecisionNormals() const override { return false; }
	virtual bool HasHighPrecisionUVs() const override { return true; }

	virtual void SetPosition(const FVector& InPosition) override 
	{
		if (CurrentPosition >= Positions->Num())
		{
			Positions->SetNumZeroed(CurrentPosition + 1, false);
		}
		(*Positions)[CurrentPosition] = InPosition;
	}
	virtual void SetNormal(const FVector4& InNormal) override
	{
		if (Normals)
		{
			if (CurrentPosition >= Normals->Num())
			{
				Normals->SetNumZeroed(CurrentPosition + 1, false);
			}
			(*Normals)[CurrentPosition] = InNormal;
			(*Tangents)[CurrentPosition].bFlipTangentY = InNormal.W < 0.0f;
		}
	}
	virtual void SetTangent(const FVector& InTangent) override
	{
		if (Tangents)
		{
			if (CurrentPosition >= Tangents->Num())
			{
				Tangents->SetNumZeroed(CurrentPosition + 1, false);
			}
			(*Tangents)[CurrentPosition].TangentX = InTangent;
		}
	}
	virtual void SetColor(const FColor& InColor) override
	{
		if (Colors)
		{
			if (CurrentPosition >= Colors->Num())
			{
				Colors->SetNumZeroed(CurrentPosition + 1, false);
			}
			(*Colors)[CurrentPosition] = InColor;
		}
	}
	virtual void SetUV(int32 Index, const FVector2D& InUV)
	{
		switch (Index)
		{
		case 0:
		{
			if (UV0s)
			{
				if (CurrentPosition >= UV0s->Num())
				{
					UV0s->SetNumZeroed(CurrentPosition + 1, false);
				}
				(*UV0s)[CurrentPosition] = InUV;
			}
		}
		case 1:
		{
			if (UV1s)
			{
				if (CurrentPosition >= UV1s->Num())
				{
					UV1s->SetNumZeroed(CurrentPosition + 1, false);
				}
				(*UV1s)[CurrentPosition] = InUV;
			}
		}
		default:
			return;
		}
	}

	virtual void SetPosition(int32 VertexIndex, const FVector& InPosition) override
	{
		Seek(VertexIndex);
		if (CurrentPosition >= Positions->Num())
		{
			Positions->SetNumZeroed(CurrentPosition + 1, false);
		}
		(*Positions)[CurrentPosition] = InPosition;
	}
	virtual void SetNormal(int32 VertexIndex, const FVector4& InNormal) override
	{
		Seek(VertexIndex);
		if (Normals)
		{
			if (CurrentPosition >= Normals->Num())
			{
				Normals->SetNumZeroed(CurrentPosition + 1, false);
			}
			(*Normals)[CurrentPosition] = InNormal;
			(*Tangents)[CurrentPosition].bFlipTangentY = InNormal.W < 0.0f;
		}
	}
	virtual void SetTangent(int32 VertexIndex, const FVector& InTangent) override
	{
		Seek(VertexIndex);
		if (Tangents)
		{
			if (CurrentPosition >= Tangents->Num())
			{
				Tangents->SetNumZeroed(CurrentPosition + 1, false);
			}
			(*Tangents)[CurrentPosition].TangentX = InTangent;
		}
	}
	virtual void SetColor(int32 VertexIndex, const FColor& InColor) override
	{
		Seek(VertexIndex);
		if (Colors)
		{
			if (CurrentPosition >= Colors->Num())
			{
				Colors->SetNumZeroed(CurrentPosition + 1, false);
			}
			(*Colors)[CurrentPosition] = InColor;
		}
	}
	virtual void SetUV(int32 VertexIndex, int32 Index, const FVector2D& InUV)
	{
		Seek(VertexIndex);
		switch (Index)
		{
		case 0:
		{
			if (UV0s)
			{
				if (CurrentPosition >= UV0s->Num())
				{
					UV0s->SetNumZeroed(CurrentPosition + 1, false);
				}
				(*UV0s)[CurrentPosition] = InUV;
			}
		}
		case 1:
		{
			if (UV1s)
			{
				if (CurrentPosition >= UV1s->Num())
				{
					UV1s->SetNumZeroed(CurrentPosition + 1, false);
				}
				(*UV1s)[CurrentPosition] = InUV;
			}
		}
		default:
			return;
		}
	}

	virtual FVector GetPosition() const override
	{
		check(Positions && Positions->Num() > CurrentPosition);
		return (*Positions)[CurrentPosition];
	}
	virtual FVector4 GetNormal() const override
	{
		check(Normals && Normals->Num() > CurrentPosition);
		float W = (Tangents && Tangents->Num() > CurrentPosition) ? ((*Tangents)[CurrentPosition].bFlipTangentY ? -1.0f : 1.0f) : 1.0f;
		return FVector4((*Normals)[CurrentPosition], W);
	}
	virtual FVector GetTangent() const override
	{
		check(Tangents && Tangents->Num() > CurrentPosition);
		return (*Tangents)[CurrentPosition].TangentX;
	}
	virtual FColor GetColor() const override
	{
		check(Colors && Colors->Num() > CurrentPosition);
		return (*Colors)[CurrentPosition];
	}
	virtual FVector2D GetUV(int32 Index) const override
	{
		switch (Index)
		{
		case 0:
			check(UV0s && UV0s->Num() > CurrentPosition);
			return (*UV0s)[CurrentPosition];
		case 1:
			check(UV1s && UV1s->Num() > CurrentPosition);
			return (*UV1s)[CurrentPosition];
		}
		return FVector2D::ZeroVector;
	}

	virtual FVector GetPosition(int32 VertexIndex) const override
	{
		Seek(VertexIndex);
		check(Positions && Positions->Num() > CurrentPosition);
		return (*Positions)[CurrentPosition];
	}
	virtual FVector4 GetNormal(int32 VertexIndex) const override
	{
		Seek(VertexIndex);
		check(Normals && Normals->Num() > CurrentPosition);
		float W = (Tangents && Tangents->Num() > CurrentPosition) ? ((*Tangents)[CurrentPosition].bFlipTangentY ? -1.0f : 1.0f) : 1.0f;
		return FVector4((*Normals)[CurrentPosition], W);
	}
	virtual FVector GetTangent(int32 VertexIndex) const override
	{
		Seek(VertexIndex);
		check(Tangents && Tangents->Num() > CurrentPosition);
		return (*Tangents)[CurrentPosition].TangentX;
	}
	virtual FColor GetColor(int32 VertexIndex) const override
	{
		Seek(VertexIndex);
		check(Colors && Colors->Num() > CurrentPosition);
		return (*Colors)[CurrentPosition];
	}
	virtual FVector2D GetUV(int32 VertexIndex, int32 Index) const override
	{
		Seek(VertexIndex);
		switch (Index)
		{
		case 0:
			check(UV0s && UV0s->Num() > CurrentPosition);
			return (*UV0s)[CurrentPosition];
		case 1:
			check(UV1s && UV1s->Num() > CurrentPosition);
			return (*UV1s)[CurrentPosition];
		}
		return FVector2D::ZeroVector;
	}


	virtual int32 Length() const override { return Positions->Num(); }
	virtual void Seek(int32 Position) const override
	{
		const_cast<FRuntimeMeshComponentVerticesBuilder*>(this)->CurrentPosition = Position;
	}
	virtual int32 MoveNext() const override
	{
		return ++const_cast<FRuntimeMeshComponentVerticesBuilder*>(this)->CurrentPosition;
	}
	virtual int32 MoveNextOrAdd() override
	{
		return ++CurrentPosition;
	}


	virtual void Reset() override
	{
		Positions->Reset();
		Normals->Reset();
		Tangents->Reset();
		Colors->Reset();
		UV0s->Reset();
		UV1s->Reset();
		CurrentPosition = -1;
	}
};



class FRuntimeMeshIndicesBuilder
{
	bool bOwnsIndexArray;
	TArray<int32>* Indices;
	int32 CurrentPosition;
public:

	FRuntimeMeshIndicesBuilder()
		: bOwnsIndexArray(true), Indices(new TArray<int32>()), CurrentPosition(0)
	{ }
	FRuntimeMeshIndicesBuilder(TArray<int32>* InVertices)
		: bOwnsIndexArray(false), Indices(InVertices), CurrentPosition(0)
	{ }
	FRuntimeMeshIndicesBuilder(const FRuntimeMeshIndicesBuilder& Other) = delete;
	FRuntimeMeshIndicesBuilder& operator=(const FRuntimeMeshIndicesBuilder& Other) = delete;
	virtual ~FRuntimeMeshIndicesBuilder()
	{
		if (bOwnsIndexArray)
		{
			delete Indices;
		}
	}



	void AddTriangle(int32 Index0, int32 Index1, int32 Index2)
	{
		if ((CurrentPosition + 3) >= Indices->Num())
		{
			Indices->SetNum(CurrentPosition + 3);
		}

		(*Indices)[CurrentPosition++] = Index0;
		(*Indices)[CurrentPosition++] = Index1;
		(*Indices)[CurrentPosition++] = Index2;
	}

	void AddIndex(int32 Index)
	{
		if ((CurrentPosition + 1) >= Indices->Num())
		{
			Indices->SetNum(CurrentPosition + 1);
		}
		(*Indices)[CurrentPosition++] = Index;
	}
	int32 ReadOne() const
	{
		return (*Indices)[const_cast<FRuntimeMeshIndicesBuilder*>(this)->CurrentPosition++];
	}

	int32 GetIndex(int32 Position) const
	{
		const_cast<FRuntimeMeshIndicesBuilder*>(this)->CurrentPosition = Position;
		return (*Indices)[CurrentPosition];
	}

	int32 TriangleLength() const { return Length() / 3; }
	int32 Length() const { return Indices->Num(); }

	bool HasRemaining() const { return CurrentPosition < Indices->Num(); }
	
	void Seek(int32 Position) const
	{
		const_cast<FRuntimeMeshIndicesBuilder*>(this)->CurrentPosition = Position;
	}
	void Reset(int32 NewSize = 0)
	{
		Indices->Reset(NewSize);
		CurrentPosition = 0;
	}

	TArray<int32>* GetIndices()
	{
		return Indices;
	}
};<|MERGE_RESOLUTION|>--- conflicted
+++ resolved
@@ -80,20 +80,17 @@
 	bool bOwnsVertexArray;
 public:
 
-<<<<<<< HEAD
 	FRuntimeMeshPackedVerticesBuilder(bool bWantsSeparatePositions = false)
-		: bOwnsVertexArray(true), Vertices(new TArray<VertexType>())
-		, Positions(bWantsSeparatePositions? new TArray<FVector>() : nullptr), CurrentPosition(-1)
+		: Vertices(new TArray<VertexType>())
+		, Positions(bWantsSeparatePositions? new TArray<FVector>() : nullptr)
+		, CurrentPosition(-1)
+		, bOwnsVertexArray(true)
 	{ }
 	FRuntimeMeshPackedVerticesBuilder(TArray<VertexType>* InVertices, TArray<FVector>* InPositions = nullptr)
-		: bOwnsVertexArray(false), Vertices(InVertices), Positions(InPositions), CurrentPosition(-1)
-=======
-	FRuntimeMeshPackedVerticesBuilder()
-		: Vertices(new TArray<VertexType>()), CurrentPosition(-1), bOwnsVertexArray(true)
-	{ }
-	FRuntimeMeshPackedVerticesBuilder(TArray<VertexType>* InVertices)
-		: Vertices(InVertices), CurrentPosition(-1), bOwnsVertexArray(false)
->>>>>>> c4b3b16c
+		: Vertices(InVertices)
+		, Positions(InPositions)
+		, CurrentPosition(-1)
+		, bOwnsVertexArray(false)
 	{ }
 	FRuntimeMeshPackedVerticesBuilder(const FRuntimeMeshPackedVerticesBuilder& Other) = delete;
 	FRuntimeMeshPackedVerticesBuilder& operator=(const FRuntimeMeshPackedVerticesBuilder& Other) = delete;
@@ -497,32 +494,25 @@
 public:
 
 	FRuntimeMeshComponentVerticesBuilder(bool bInWantsNormal, bool bInWantsTangent, bool bInWantsColor, bool bInWantsUV0, bool bInWantsUV1)
-    	: Positions(new TArray<FVector>())
+		: Positions(new TArray<FVector>())
 		, Normals(bInWantsNormal ? new TArray<FVector>() : nullptr)
 		, Tangents(bInWantsTangent ? new TArray<FRuntimeMeshTangent>() : nullptr)
 		, Colors(bInWantsColor ? new TArray<FColor>() : nullptr)
 		, UV0s(bInWantsUV0 ? new TArray<FVector2D>() : nullptr)
 		, UV1s(bInWantsUV1 ? new TArray<FVector2D>() : nullptr)
-	    , CurrentPosition(-1)
-    	, bOwnsBuffers(true)
+		, CurrentPosition(-1)
+		, bOwnsBuffers(true)		
 	{ }
 	FRuntimeMeshComponentVerticesBuilder(TArray<FVector>* InPositions, TArray<FVector>* InNormals, TArray<FRuntimeMeshTangent>* InTangents,
-<<<<<<< HEAD
 		TArray<FColor>* InColors, TArray<FVector2D>* InUV0s, TArray<FVector2D>* InUV1s = nullptr)
-		: bOwnsBuffers(false)
-		, CurrentPosition(-1)
-		, Positions(InPositions)
-=======
-		TArray<FColor>* InColors, TArray<FVector2D>* InUV0s, TArray<FVector2D>* InUV1s)
 		: Positions(InPositions)
->>>>>>> c4b3b16c
 		, Normals(InNormals)
 		, Tangents(InTangents)
 		, Colors(InColors)
 		, UV0s(InUV0s)
 		, UV1s(InUV1s)
-	    , CurrentPosition(-1)
-	    , bOwnsBuffers(false)
+		, CurrentPosition(-1)
+		, bOwnsBuffers(false)
 	{ }
 	FRuntimeMeshComponentVerticesBuilder(const FRuntimeMeshComponentVerticesBuilder& Other) = delete;
 	FRuntimeMeshComponentVerticesBuilder& operator=(const FRuntimeMeshComponentVerticesBuilder& Other) = delete;
